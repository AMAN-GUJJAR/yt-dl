# coding: utf-8
from __future__ import unicode_literals

import re
import base64

from .common import InfoExtractor
from ..compat import compat_urllib_parse
from ..utils import (
    int_or_none,
    parse_iso8601,
<<<<<<< HEAD
    sanitized_Request,
=======
    smuggle_url,
    unsmuggle_url,
>>>>>>> bca9bea1
)


class DCNIE(InfoExtractor):
    _VALID_URL = r'https?://(?:www\.)?dcndigital\.ae/(?:#/)?show/(?P<show_id>\d+)/[^/]+(?:/(?P<video_id>\d+)/(?P<season_id>\d+))?'

    def _real_extract(self, url):
        show_id, video_id, season_id = re.match(self._VALID_URL, url).groups()
        if video_id and int(video_id) > 0:
            return self.url_result(
                'http://www.dcndigital.ae/media/%s' % video_id, 'DCNVideo')
        elif season_id and int(season_id) > 0:
            return self.url_result(smuggle_url(
                'http://www.dcndigital.ae/program/season/%s' % season_id,
                {'show_id': show_id}), 'DCNSeason')
        else:
            return self.url_result(
                'http://www.dcndigital.ae/program/%s' % show_id, 'DCNSeason')


class DCNBaseIE(InfoExtractor):
    def _extract_video_info(self, video_data, video_id, is_live):
        title = video_data.get('title_en') or video_data['title_ar']
        img = video_data.get('img')
        thumbnail = 'http://admin.mangomolo.com/analytics/%s' % img if img else None
        duration = int_or_none(video_data.get('duration'))
        description = video_data.get('description_en') or video_data.get('description_ar')
        timestamp = parse_iso8601(video_data.get('create_time'), ' ')

        return {
            'id': video_id,
            'title': self._live_title(title) if is_live else title,
            'description': description,
            'thumbnail': thumbnail,
            'duration': duration,
            'timestamp': timestamp,
            'is_live': is_live,
        }

    def _extract_video_formats(self, webpage, video_id, entry_protocol):
        formats = []
        m3u8_url = self._html_search_regex(
            r'file\s*:\s*"([^"]+)', webpage, 'm3u8 url', fatal=False)
        if m3u8_url:
            m3u8_formats = self._extract_m3u8_formats(
                m3u8_url, video_id, 'mp4', entry_protocol, m3u8_id='hls', fatal=None)
            if m3u8_formats:
                formats.extend(m3u8_formats)

        rtsp_url = self._search_regex(
            r'<a[^>]+href="(rtsp://[^"]+)"', webpage, 'rtsp url', fatal=False)
        if rtsp_url:
            formats.append({
                'url': rtsp_url,
                'format_id': 'rtsp',
            })

        self._sort_formats(formats)
        return formats


class DCNVideoIE(DCNBaseIE):
    IE_NAME = 'dcn:video'
    _VALID_URL = r'https?://(?:www\.)?dcndigital\.ae/(?:#/)?(?:video/[^/]+|media|catchup/[^/]+/[^/]+)/(?P<id>\d+)'
    _TEST = {
        'url': 'http://www.dcndigital.ae/#/video/%D8%B1%D8%AD%D9%84%D8%A9-%D8%A7%D9%84%D8%B9%D9%85%D8%B1-%D8%A7%D9%84%D8%AD%D9%84%D9%82%D8%A9-1/17375',
        'info_dict':
        {
            'id': '17375',
            'ext': 'mp4',
            'title': 'رحلة العمر : الحلقة 1',
            'description': 'md5:0156e935d870acb8ef0a66d24070c6d6',
            'duration': 2041,
            'timestamp': 1227504126,
            'upload_date': '20081124',
        },
        'params': {
            # m3u8 download
            'skip_download': True,
        },
    }

    def _real_extract(self, url):
        video_id = self._match_id(url)

        request = sanitized_Request(
            'http://admin.mangomolo.com/analytics/index.php/plus/video?id=%s' % video_id,
            headers={'Origin': 'http://www.dcndigital.ae'})
        video_data = self._download_json(request, video_id)
        info = self._extract_video_info(video_data, video_id, False)

        webpage = self._download_webpage(
            'http://admin.mangomolo.com/analytics/index.php/customers/embed/video?' +
            compat_urllib_parse.urlencode({
<<<<<<< HEAD
                'id': video['id'],
                'user_id': video['user_id'],
                'signature': video['signature'],
=======
                'id': video_data['id'],
                'user_id': video_data['user_id'],
                'signature': video_data['signature'],
>>>>>>> bca9bea1
                'countries': 'Q0M=',
                'filter': 'DENY',
            }), video_id)
        info['formats'] = self._extract_video_formats(webpage, video_id, 'm3u8_native')
        return info


class DCNLiveIE(DCNBaseIE):
    IE_NAME = 'dcn:live'
    _VALID_URL = r'https?://(?:www\.)?dcndigital\.ae/(?:#/)?live/(?P<id>\d+)'

    def _real_extract(self, url):
        channel_id = self._match_id(url)

        request = compat_urllib_request.Request(
            'http://admin.mangomolo.com/analytics/index.php/plus/getchanneldetails?channel_id=%s' % channel_id,
            headers={'Origin': 'http://www.dcndigital.ae'})

        channel_data = self._download_json(request, channel_id)
        info = self._extract_video_info(channel_data, channel_id, True)

        webpage = self._download_webpage(
            'http://admin.mangomolo.com/analytics/index.php/customers/embed/index?' +
            compat_urllib_parse.urlencode({
                'id': base64.b64encode(channel_data['user_id'].encode()).decode(),
                'channelid': base64.b64encode(channel_data['id'].encode()).decode(),
                'signature': channel_data['signature'],
                'countries': 'Q0M=',
                'filter': 'DENY',
            }), channel_id)
        info['formats'] = self._extract_video_formats(webpage, channel_id, 'm3u8')
        return info


class DCNSeasonIE(InfoExtractor):
    IE_NAME = 'dcn:season'
    _VALID_URL = r'https?://(?:www\.)?dcndigital\.ae/(?:#/)?program/(?:(?P<show_id>\d+)|season/(?P<season_id>\d+))'
    _TEST = {
        'url': 'http://dcndigital.ae/#/program/205024/%D9%85%D8%AD%D8%A7%D8%B6%D8%B1%D8%A7%D8%AA-%D8%A7%D9%84%D8%B4%D9%8A%D8%AE-%D8%A7%D9%84%D8%B4%D8%B9%D8%B1%D8%A7%D9%88%D9%8A',
        'info_dict':
        {
            'id': '7910',
            'title': 'محاضرات الشيخ الشعراوي',
        },
        'playlist_mincount': 27,
    }

    def _real_extract(self, url):
        url, smuggled_data = unsmuggle_url(url, {})
        show_id, season_id = re.match(self._VALID_URL, url).groups()

        data = {}
        if season_id:
            data['season'] = season_id
            show_id = smuggled_data.get('show_id')
            if show_id is None:
                request = compat_urllib_request.Request(
                    'http://admin.mangomolo.com/analytics/index.php/plus/season_info?id=%s' % season_id,
                    headers={'Origin': 'http://www.dcndigital.ae'})
                season = self._download_json(request, season_id)
                show_id = season['id']
        data['show_id'] = show_id
        request = compat_urllib_request.Request(
            'http://admin.mangomolo.com/analytics/index.php/plus/show',
            compat_urllib_parse.urlencode(data),
            {
                'Origin': 'http://www.dcndigital.ae',
                'Content-Type': 'application/x-www-form-urlencoded'
            })

        show = self._download_json(request, show_id)
        if not season_id:
            season_id = show['default_season']
        for season in show['seasons']:
            if season['id'] == season_id:
                title = season.get('title_en') or season['title_ar']

                entries = []
                for video in show['videos']:
                    entries.append(self.url_result(
                        'http://www.dcndigital.ae/media/%s' % video['id'], 'DCNVideo'))

                return self.playlist_result(entries, season_id, title)<|MERGE_RESOLUTION|>--- conflicted
+++ resolved
@@ -9,12 +9,9 @@
 from ..utils import (
     int_or_none,
     parse_iso8601,
-<<<<<<< HEAD
     sanitized_Request,
-=======
     smuggle_url,
     unsmuggle_url,
->>>>>>> bca9bea1
 )
 
 
@@ -109,15 +106,9 @@
         webpage = self._download_webpage(
             'http://admin.mangomolo.com/analytics/index.php/customers/embed/video?' +
             compat_urllib_parse.urlencode({
-<<<<<<< HEAD
-                'id': video['id'],
-                'user_id': video['user_id'],
-                'signature': video['signature'],
-=======
                 'id': video_data['id'],
                 'user_id': video_data['user_id'],
                 'signature': video_data['signature'],
->>>>>>> bca9bea1
                 'countries': 'Q0M=',
                 'filter': 'DENY',
             }), video_id)
@@ -132,7 +123,7 @@
     def _real_extract(self, url):
         channel_id = self._match_id(url)
 
-        request = compat_urllib_request.Request(
+        request = sanitized_Request(
             'http://admin.mangomolo.com/analytics/index.php/plus/getchanneldetails?channel_id=%s' % channel_id,
             headers={'Origin': 'http://www.dcndigital.ae'})
 
@@ -174,13 +165,13 @@
             data['season'] = season_id
             show_id = smuggled_data.get('show_id')
             if show_id is None:
-                request = compat_urllib_request.Request(
+                request = sanitized_Request(
                     'http://admin.mangomolo.com/analytics/index.php/plus/season_info?id=%s' % season_id,
                     headers={'Origin': 'http://www.dcndigital.ae'})
                 season = self._download_json(request, season_id)
                 show_id = season['id']
         data['show_id'] = show_id
-        request = compat_urllib_request.Request(
+        request = sanitized_Request(
             'http://admin.mangomolo.com/analytics/index.php/plus/show',
             compat_urllib_parse.urlencode(data),
             {
